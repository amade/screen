#
# Makefile template for screen 
#
# See machine dependant config.h for more configuration options.
#

srcdir = @srcdir@
VPATH = @srcdir@

DESTDIR = 

# Where to install screen.

prefix = @prefix@
exec_prefix = @exec_prefix@
datarootdir = @datarootdir@
datadir = @datadir@

# don't forget to change mandir and infodir in doc/Makefile.
bindir  = $(exec_prefix)/bin

VERSION = @VERSION@
SCREEN = screen-$(VERSION)

GIT_REV = "`git describe --always 2>/dev/null`"
DEFS = @DEFS@ -DGIT_REV=\"$(GIT_REV)\"

ETCSCREENRC = $(prefix)/etc/screenrc
SCREENENCODINGS = $(datadir)/screen/utf8encodings

CC = @CC@
CFLAGS = @CFLAGS@ @LUA_CFLAGS@ @PYTHON_INCLUDES@
CPPFLAGS = @CPPFLAGS@ -DETCSCREENRC='"$(ETCSCREENRC)"' \
           -DSCREENENCODINGS='"$(SCREENENCODINGS)"'
LDFLAGS = @LDFLAGS@
LIBS = @LIBS@ @LUA_LIBS@ @PYTHON_LIBS@

CPP=@CPP@
CPP_DEPEND=$(CC) -MM

INSTALL = @INSTALL@
INSTALL_PROGRAM = @INSTALL_PROGRAM@
INSTALL_DATA = @INSTALL_DATA@

AWK = @AWK@

### Chose some debug configuration options:
# -DDEBUG
#	Turn on really heavy debug output. This is written to 
#	/tmp/debug/{SCREEN,screen}.<pid>. Look at these files and quote 
#	questionable sections when sending bug-reports to the author.
# -DDUMPSHADOW
#	With shadow-pw screen would never dump core. Use this option if
#	you still want to have a core. Use only for debugging.
OPTIONS=
#OPTIONS= -DDEBUG

SHELL=/bin/sh

CFILES=	screen.c ansi.c fileio.c mark.c misc.c resize.c socket.c \
	search.c tty.c term.c window.c utmp.c loadav.c putenv.c help.c \
	termcap.c input.c attacher.c pty.c process.c display.c comm.c \
	kmapdef.c acls.c braille.c braille_tsi.c logfile.c layer.c \
<<<<<<< HEAD
	sched.c teln.c nethack.c encoding.c canvas.c layout.c viewport.c \
	list_display.c list_generic.c list_window.c \
	lua.c script.c
=======
	sched.c teln.c nethack.c encoding.c lua.c script.c python.c
>>>>>>> c250a4aa
OFILES=	screen.o ansi.o fileio.o mark.o misc.o resize.o socket.o \
	search.o tty.o term.o window.o utmp.o loadav.o putenv.o help.o \
	termcap.o input.o attacher.o pty.o process.o display.o comm.o \
	kmapdef.o acls.o braille.o braille_tsi.o logfile.o layer.o \
<<<<<<< HEAD
	list_generic.o list_display.o list_window.o \
	sched.o teln.o nethack.o encoding.o canvas.o layout.o viewport.o \
	lua.o script.o
=======
	sched.o teln.o nethack.o encoding.o lua.o script.o python.o
>>>>>>> c250a4aa

all:	screen

screen: $(OFILES)
	$(CC) $(LDFLAGS) -o $@ $(OFILES) $(LIBS)

.c.o:
	$(CC) -c -I. -I$(srcdir) $(M_CFLAGS) $(CPPFLAGS) $(DEFS) \
	    $(OPTIONS) $(CFLAGS) $<

install_bin: .version screen
	-if [ -f $(DESTDIR)$(bindir)/$(SCREEN) ] && [ ! -f $(DESTDIR)$(bindir)/$(SCREEN).old ]; \
		then mv $(DESTDIR)$(bindir)/$(SCREEN) $(DESTDIR)$(bindir)/$(SCREEN).old; fi
	$(INSTALL_PROGRAM) screen $(DESTDIR)$(bindir)/$(SCREEN)
	-chown root $(DESTDIR)$(bindir)/$(SCREEN) && chmod 4755 $(DESTDIR)$(bindir)/$(SCREEN)
# This doesn't work if $(bindir)/screen is a symlink
	-if [ -f $(DESTDIR)$(bindir)/screen ] && [ ! -f $(DESTDIR)$(bindir)/screen.old ]; then mv $(DESTDIR)$(bindir)/screen $(DESTDIR)$(bindir)/screen.old; fi
	rm -f $(DESTDIR)$(bindir)/screen
	(cd $(DESTDIR)$(bindir) && ln -f -s $(SCREEN) screen)
	cp $(srcdir)/utf8encodings/?? $(DESTDIR)$(SCREENENCODINGS)

###############################################################################
install: installdirs install_bin
	cd doc ; $(MAKE) install
	-if [ -d /usr/lib/terminfo ]; then \
		PATH="$$PATH:/usr/5bin" tic ${srcdir}/terminfo/screeninfo.src; \
		chmod 644 /usr/lib/terminfo/s/screen*; \
	fi
# Better do this by hand. E.g. under RCS...
#	cat ${srcdir}/terminfo/screencap >> /etc/termcap
	@echo "termcap entry (${srcdir}/terminfo/screencap) should be installed manually."
	@echo "You may also want to install $(srcdir)/etc/etcscreenrc in" $(ETCSCREENRC)

installdirs:
# Path leading to ETCSCREENRC and Socketdirectory not checked.
	$(srcdir)/etc/mkinstalldirs $(DESTDIR)$(bindir) $(DESTDIR)$(SCREENENCODINGS)
	cd doc ; $(MAKE) installdirs

uninstall: .version
	rm -f $(DESTDIR)$(bindir)/$(SCREEN)
	rm -f $(DESTDIR)$(bindir)/screen
	-mv $(DESTDIR)$(bindir)/screen.old $(DESTDIR)$(bindir)/screen
	rm -f $(DESTDIR)$(ETCSCREENRC)
	cd doc; $(MAKE) uninstall

shadow:
	mkdir shadow;
	cd shadow; ln -s ../*.[ch] ../*.in ../*.sh ../configure ../doc ../terminfo ../etc .
	rm -f shadow/term.h shadow/tty.c shadow/comm.h shadow/osdef.h
	echo "install all Makefiles and config:" > shadow/Makefile
	echo "	rm -f config.cache" >> shadow/Makefile
	echo "	sh ./configure" >> shadow/Makefile
	
term.h: term.c term.sh
	AWK=$(AWK) srcdir=$(srcdir) sh $(srcdir)/term.sh

kmapdef.c: term.h

tty.c:	tty.sh 
	sh $(srcdir)/tty.sh tty.c

comm.h: comm.c comm.sh config.h
	AWK=$(AWK) CC="$(CC) $(CFLAGS)" srcdir=${srcdir} sh $(srcdir)/comm.sh

osdef.h: osdef.sh config.h osdef.h.in
	CPP="$(CPP) $(CPPFLAGS)" srcdir=${srcdir} sh $(srcdir)/osdef.sh

docs:
	cd doc; $(MAKE) dvi screen.info

dvi info screen.info:
	-cd doc; $(MAKE) $@

mostlyclean:
	rm -f $(OFILES) screen config.cache osdef0.c osdef1.sed osdef2.sed

clean celan: mostlyclean
	rm -f tty.c term.h comm.h osdef.h kmapdef.c core

# Delete all files from the current directory that are created by 
# configuring or building the program.
# building of term.h/comm.h requires awk. Keep it in the distribution
# we keep config.h, as this file knows where 'make dist' finds the ETCSCREENRC.
#distclean:	mostlyclean
#	rm -f $(SCREEN).tar $(SCREEN).tar.gz
#	rm -f config.status Makefile
#	rm -f osdef.h doc/Makefile

maintainer-clean:
	@echo "This command is not even intended for maintainers to use;"
	@echo "it deletes files that may require special tools to rebuild."


# Delete everything from the current directory that can be
# reconstructed with this Makefile.
realclean: .version mostlyclean
	rm -f $(SCREEN).tar $(SCREEN).tar.gz
	rm -f config.status Makefile doc/Makefile
	rm -f tty.c term.h comm.h osdef.h kmapdef.c
	rm -f config.h
	echo "install all Makefiles and config:" > Makefile
	echo "  sh ./configure" >> Makefile

tags TAGS: $(CFILES)
	-ctags    *.sh $(CFILES) *.h
	-etags    *.sh $(CFILES) *.h

dist: .version $(SCREEN).tar.gz

$(SCREEN).tar: .version term.h comm.h tty.c kmapdef.c
	-rm -rf dist
	mkdir dist
	mkdir dist/$(SCREEN)
	ln acls.h ansi.h display.h extern.h logfile.h mark.h os.h \
	   layer.h patchlevel.h screen.h window.h image.h \
	   osdef.h.in term.sh tty.sh comm.sh osdef.sh braille.h \
	   sched.h \
	   $(CFILES) \
	   ChangeLog COPYING INSTALL NEWS* TODO install.sh \
	   dist/$(SCREEN)
	cd dist/$(SCREEN); mv tty.c tty.c.dist
	cd dist/$(SCREEN); mv kmapdef.c kmapdef.c.dist
	ln configure.in configure dist/$(SCREEN)
	sed -e 's@"/local/screens@"/tmp/screens@' -e 's@"/local@"/usr/local@g' < config.h.in > dist/$(SCREEN)/config.h.in
	sed -e 's@[	 ]/local@ /usr/local@g' -e 's/^CFLAGS = -g/CFLAGS = -O/' < Makefile.in > dist/$(SCREEN)/Makefile.in
	ln term.h dist/$(SCREEN)/term.h.dist
	ln comm.h dist/$(SCREEN)/comm.h.dist
	ln README dist/$(SCREEN)/README
	mkdir dist/$(SCREEN)/terminfo
	cd terminfo; ln 8bits README checktc.c screencap \
	  screeninfo.src test.txt tetris.c \
	  ../dist/$(SCREEN)/terminfo
	mkdir dist/$(SCREEN)/etc
	cd etc; ln * ../dist/$(SCREEN)/etc
	mkdir dist/$(SCREEN)/utf8encodings
	cd utf8encodings; ln * ../dist/$(SCREEN)/utf8encodings
	# sed -e 's/^startup/#startup/' -e 's/^autodetach/#autodetach/' < $(ETCSCREENRC) > dist/$(SCREEN)/etc/etcscreenrc 
	cp $(HOME)/.screenrc dist/$(SCREEN)/etc/screenrc
	mkdir dist/$(SCREEN)/doc
	sed -e 's@/local/emacs@/usr/local@g' < doc/Makefile.in > dist/$(SCREEN)/doc/Makefile.in
	cd doc; ln FAQ README.DOTSCREEN screen.1 screen.texinfo fdpat.ps make.help window_to_display.ps \
	  ../dist/$(SCREEN)/doc
	cd doc; if test -f screen.info; then ln screen.info* \
	   ../dist/$(SCREEN)/doc; fi
	cd dist/$(SCREEN)/doc; ln -s ../install.sh .
	cd dist/$(SCREEN); ln -s doc/FAQ .
	echo "install all Makefiles and config:" > dist/$(SCREEN)/Makefile
	echo "	rm -f config.cache" >> dist/$(SCREEN)/Makefile
	echo "	sh ./configure"     >> dist/$(SCREEN)/Makefile
	cd dist; tar cf ../$(SCREEN).tar $(SCREEN)
	rm -rf dist

$(SCREEN).tar.gz: $(SCREEN).tar
	gzip -nf $(SCREEN).tar || gzip -f $(SCREEN).tar

# Perform self-tests (if any).
check:

lint:
	lint -I. $(CFILES)

saber:
	#load $(CFLAGS) screen.c ansi.c $(LIBS)

config:
	rm -f config.cache
	sh ./configure


###############################################################################

.version:
	@rev=`sed < $(srcdir)/patchlevel.h -n -e '/#define REV/s/#define REV  *//p'`; \
	vers=`sed < $(srcdir)/patchlevel.h -n -e '/#define VERS/s/#define VERS  *//p'`; \
	pat=`sed < $(srcdir)/patchlevel.h -n -e '/#define PATCHLEVEL/s/#define PATCHLEVEL  *//p'`; \
	if [ "$${rev}.$${vers}.$${pat}" != "$(VERSION)" ]; then \
	echo "This distribution is screen-$${rev}.$${vers}.$${pat}, but"; \
	echo "the Makefile is from $(VERSION). Please update!"; exit 1; fi

###############################################################################

mdepend: $(CFILES) term.h
	@rm -f DEPEND ; \
	for i in ${CFILES} ; do \
	  echo "$$i" ; \
	  echo `echo "$$i" | sed -e 's/.c$$/.o/'`": $$i" `\
            cc -E $$i |\
            grep '^# .*"\./.*\.h"' |\
            (sort -t'"' -u -k 2,2 2>/dev/null || sort -t'"' -u +1 -2) |\
            sed -e 's/.*"\.\/\(.*\)".*/\1/'\
          ` >> DEPEND ; \
	done


depend: depend.in
	./config.status || ./configure
	
depend.in: $(CFILES) term.h
	cp Makefile.in Makefile.in~
	sed -e '/\#\#\# Dependencies/q' < Makefile.in > tmp_make
	for i in $(CFILES); do echo $$i; $(CPP_DEPEND) $$i >> tmp_make; done 
	mv tmp_make Makefile.in

###############################################################################

### Dependencies:
screen.o: layout.h viewport.h canvas.h screen.c config.h screen.h os.h osdef.h ansi.h acls.h \
 comm.h layer.h term.h image.h display.h window.h braille.h \
 patchlevel.h logfile.h extern.h
ansi.o: layout.h viewport.h canvas.h ansi.c config.h screen.h os.h osdef.h ansi.h acls.h \
 comm.h layer.h term.h image.h display.h window.h braille.h extern.h \
 logfile.h
fileio.o: layout.h viewport.h canvas.h fileio.c config.h screen.h os.h osdef.h ansi.h acls.h \
 comm.h layer.h term.h image.h display.h window.h extern.h
mark.o: layout.h viewport.h canvas.h mark.c config.h screen.h os.h osdef.h ansi.h acls.h \
 comm.h layer.h term.h image.h display.h window.h mark.h extern.h
misc.o: layout.h viewport.h canvas.h misc.c config.h screen.h os.h osdef.h ansi.h acls.h \
 comm.h layer.h term.h image.h display.h window.h extern.h
resize.o: layout.h viewport.h canvas.h resize.c config.h screen.h os.h osdef.h ansi.h acls.h \
 comm.h layer.h term.h image.h display.h window.h extern.h
socket.o: layout.h viewport.h canvas.h socket.c config.h screen.h os.h osdef.h ansi.h acls.h \
 comm.h layer.h term.h image.h display.h window.h extern.h
search.o: layout.h viewport.h canvas.h search.c config.h screen.h os.h osdef.h ansi.h acls.h \
 comm.h layer.h term.h image.h display.h window.h mark.h extern.h
tty.o: layout.h viewport.h canvas.h tty.c config.h screen.h os.h osdef.h ansi.h acls.h comm.h \
 layer.h term.h image.h display.h window.h extern.h
term.o: layout.h viewport.h canvas.h term.c term.h
window.o: layout.h viewport.h canvas.h window.c config.h screen.h os.h osdef.h ansi.h acls.h \
 comm.h layer.h term.h image.h display.h window.h extern.h logfile.h
utmp.o: layout.h viewport.h canvas.h utmp.c config.h screen.h os.h osdef.h ansi.h acls.h \
 comm.h layer.h term.h image.h display.h window.h extern.h
loadav.o: layout.h viewport.h canvas.h loadav.c config.h screen.h os.h osdef.h ansi.h acls.h \
 comm.h layer.h term.h image.h display.h window.h extern.h
putenv.o: layout.h viewport.h canvas.h putenv.c config.h
help.o: layout.h viewport.h canvas.h help.c config.h screen.h os.h osdef.h ansi.h acls.h \
 comm.h layer.h term.h image.h display.h window.h extern.h list_generic.h
termcap.o: layout.h viewport.h canvas.h termcap.c config.h screen.h os.h osdef.h ansi.h acls.h \
 comm.h layer.h term.h image.h display.h window.h extern.h
input.o: layout.h viewport.h canvas.h input.c config.h screen.h os.h osdef.h ansi.h acls.h \
 comm.h layer.h term.h image.h display.h window.h extern.h
attacher.o: layout.h viewport.h canvas.h attacher.c config.h screen.h os.h osdef.h ansi.h \
 acls.h comm.h layer.h term.h image.h display.h window.h extern.h
pty.o: layout.h viewport.h canvas.h pty.c config.h screen.h os.h osdef.h ansi.h acls.h comm.h \
 layer.h term.h image.h display.h window.h extern.h
process.o: layout.h viewport.h canvas.h process.c config.h screen.h os.h osdef.h ansi.h acls.h \
 comm.h layer.h term.h image.h display.h window.h extern.h logfile.h
display.o: layout.h viewport.h canvas.h display.c config.h screen.h os.h osdef.h ansi.h acls.h \
 comm.h layer.h term.h image.h display.h window.h extern.h braille.h
canvas.o: layout.h viewport.h canvas.h canvas.c config.h screen.h os.h osdef.h ansi.h acls.h \
 comm.h layer.h term.h image.h display.h window.h extern.h \
 braille.h
comm.o: layout.h viewport.h canvas.h comm.c config.h acls.h comm.h
kmapdef.o: layout.h viewport.h canvas.h kmapdef.c config.h
acls.o: layout.h viewport.h canvas.h acls.c config.h screen.h os.h osdef.h ansi.h acls.h comm.h \
 layer.h term.h image.h display.h window.h extern.h
braille.o: layout.h viewport.h canvas.h braille.c config.h screen.h os.h osdef.h ansi.h acls.h \
 comm.h layer.h term.h image.h display.h window.h extern.h braille.h
braille_tsi.o: layout.h viewport.h canvas.h braille_tsi.c config.h screen.h os.h osdef.h ansi.h \
 acls.h comm.h layer.h term.h image.h display.h window.h extern.h \
 braille.h
logfile.o: layout.h viewport.h canvas.h logfile.c config.h screen.h os.h osdef.h ansi.h acls.h \
 comm.h layer.h term.h image.h display.h window.h extern.h logfile.h
layer.o: layout.h viewport.h canvas.h layer.c config.h screen.h os.h osdef.h ansi.h acls.h \
 comm.h layer.h term.h image.h display.h window.h extern.h
sched.o: layout.h viewport.h canvas.h sched.c config.h screen.h os.h osdef.h ansi.h acls.h \
 comm.h layer.h term.h image.h display.h window.h extern.h logfile.h
teln.o: layout.h viewport.h canvas.h teln.c config.h screen.h os.h osdef.h ansi.h acls.h \
 comm.h layer.h term.h image.h display.h window.h extern.h
nethack.o: layout.h viewport.h canvas.h nethack.c config.h screen.h os.h osdef.h ansi.h acls.h \
 comm.h layer.h term.h image.h display.h window.h extern.h
encoding.o: layout.h viewport.h canvas.h encoding.c config.h screen.h os.h osdef.h ansi.h acls.h \
 comm.h layer.h term.h image.h display.h window.h extern.h
layout.o: layout.h viewport.h canvas.h layout.c config.h screen.h os.h osdef.h ansi.h acls.h \
 comm.h layer.h term.h image.h display.h window.h extern.h \
 braille.h
viewport.o: layout.h viewport.h canvas.h viewport.c config.h screen.h os.h osdef.h ansi.h acls.h \
 comm.h layer.h term.h image.h display.h window.h extern.h \
 braille.h
list_generic.o: list_generic.h list_generic.c layer.h
list_display.o: list_generic.h list_display.c layer.h
list_window.o: list_generic.h list_window.c window.h layer.h
<|MERGE_RESOLUTION|>--- conflicted
+++ resolved
@@ -61,24 +61,16 @@
 	search.c tty.c term.c window.c utmp.c loadav.c putenv.c help.c \
 	termcap.c input.c attacher.c pty.c process.c display.c comm.c \
 	kmapdef.c acls.c braille.c braille_tsi.c logfile.c layer.c \
-<<<<<<< HEAD
 	sched.c teln.c nethack.c encoding.c canvas.c layout.c viewport.c \
 	list_display.c list_generic.c list_window.c \
-	lua.c script.c
-=======
-	sched.c teln.c nethack.c encoding.c lua.c script.c python.c
->>>>>>> c250a4aa
+	lua.c script.c python.c
 OFILES=	screen.o ansi.o fileio.o mark.o misc.o resize.o socket.o \
 	search.o tty.o term.o window.o utmp.o loadav.o putenv.o help.o \
 	termcap.o input.o attacher.o pty.o process.o display.o comm.o \
 	kmapdef.o acls.o braille.o braille_tsi.o logfile.o layer.o \
-<<<<<<< HEAD
 	list_generic.o list_display.o list_window.o \
 	sched.o teln.o nethack.o encoding.o canvas.o layout.o viewport.o \
-	lua.o script.o
-=======
-	sched.o teln.o nethack.o encoding.o lua.o script.o python.o
->>>>>>> c250a4aa
+	lua.o script.o python.o
 
 all:	screen
 
