--- conflicted
+++ resolved
@@ -358,11 +358,8 @@
 #ifdef MULTIUSER
   char *sockp;
 #endif
-<<<<<<< HEAD
   char *script_file = 0;
-=======
   char *sty = 0;
->>>>>>> 852f144a
 
 #if (defined(AUX) || defined(_AUX_SOURCE)) && defined(POSIX)
   setcompat(COMPAT_POSIX|COMPAT_BSDPROT); /* turn on seteuid support */
